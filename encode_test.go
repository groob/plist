--- conflicted
+++ resolved
@@ -90,19 +90,11 @@
       <string>com.apple.diskimage.sparsebundle</string>
       <key>size</key>
       <integer>4398046511104</integer>
-<<<<<<< HEAD
       <key>useless</key>
       <dict>
          <key>unused-string</key>
          <string>unused</string>
       </dict>
-=======
-			<key>useless</key>
-			<dict>
-				<key>unused-string</key>
-			  <string>unused</string>
-			</dict>
->>>>>>> fde97e7f
    </dict>
 </plist>
 `
@@ -124,11 +116,8 @@
 `
 
 type testStruct struct {
-<<<<<<< HEAD
+
 	UnusedString string `plist:"unused-string"`
-=======
-	unusedString string
->>>>>>> fde97e7f
 }
 
 var encodeTests = []struct {
@@ -236,22 +225,14 @@
 		BackingStoreVersion   int        `plist:"bundle-backingstore-version"`
 		DiskImageBundleType   string     `plist:"diskimage-bundle-type"`
 		Size                  uint64     `plist:"size"`
-<<<<<<< HEAD
 		Unused                testStruct `plist:"useless"`
-=======
-		Unused                testStruct `plist:"uesless"`
->>>>>>> fde97e7f
 	}{
 		InfoDictionaryVersion: "6.0",
 		BandSize:              8388608,
 		Size:                  4 * 1048576 * 1024 * 1024,
 		DiskImageBundleType:   "com.apple.diskimage.sparsebundle",
 		BackingStoreVersion:   1,
-<<<<<<< HEAD
 		Unused:                testStruct{"unused"},
-=======
-		Unused:                {"unused"},
->>>>>>> fde97e7f
 	}
 	b, err := MarshalIndent(sparseBundleHeader, "   ")
 	if err != nil {
